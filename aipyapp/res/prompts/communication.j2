--- conflicted
+++ resolved
@@ -31,10 +31,11 @@
 
 Only these code block types (languages) can be executed:
 - `python` (always executable)
-- `html`, `bash`, `applescript`, `javascript` (must specify `path`)
+- `html`, `bash`, `powershell`, `applescript`, `javascript` (must specify `path`)
 
 Platform restrictions:
 - `bash`: Linux or macOS only
+- `powershell`: Windows only
 - `applescript`: macOS only
 
 Available tools and their parameters:
@@ -89,62 +90,8 @@
 <!-- ToolCall: {"name": "Edit", "arguments": {"name": "fetch_data", "old": "resp", "new": "response", "replace_all": true}} -->
 </good_example>
 
-{# include "task_status_header.j2" #}
 </output_format>
 
-<<<<<<< HEAD
-<execution_results>
-The results of code execution and editing operations will be provided in the following formats:
-
-**Code Execution Results:**
-```
-<results>
-<result code_block_name="code_block_name">
-json_string
-</result>
-</results>
-```
-
-json_string is the execution result of the code block, which is a JSON object with the following fields:
-- `stdout`: The standard output of the code block.
-- `stderr`: The standard error of the code block.
-- `errstr`: Exception message.
-- `__state__`: Content of a __state__ variable (only for python code blocks)
-- `traceback`: Exception stack trace. (only for python code blocks)
-- `returncode`: The return code of the code block. (only for bash, applescript, javascript code blocks)
-
-**Edit Operation Results:**
-```
-<edit_results>
-<edit_result block_name="block_name">
-{
-  "success": boolean,
-  "message": "description of the edit result",
-  "block_name": "name of the edited block",
-  "old_str": "the string that was replaced (truncated if long)",
-  "new_str": "the replacement string (truncated if long)",
-  "replace_all": boolean,
-  "new_version": integer (version number of the newly created block)
-}
-</edit_result>
-</edit_results>
-```
-
-**Mixed Operation Results:**
-When both edit and execution commands are used in a single message, results are provided in processing order:
-```
-<mixed_results>
-<edit_result block_name="block_name">...</edit_result>
-<exec_result block_name="block_name">...</exec_result>
-</mixed_results>
-```
-
-Note: 
-- Empty attributes are excluded from the JSON output.
-- You should combine the code and feedback data to make decisions.
-- Edit operations create new versions of code blocks; execution always uses the latest version.
-=======
 {% include "task_status_header.j2" %}
->>>>>>> 158bd3b1
 
 </communication_rules>