[project]
name = "aipyapp"
dynamic = ["version"]
description = "AIPyApp: AI-Powered Python & Python-Powered AI"
readme = "README.md"
requires-python = ">=3.10"
dependencies = [
    "anthropic>=0.49.0",
    "beautifulsoup4>=4.13.3",
    "dynaconf>=3.2.10",
    "google-api-python-client>=2.166.0",
    "openai>=1.68.2",
    "pandas>=2.2.3",
    "prompt-toolkit>=3.0.50",
    "pygments>=2.19.1",
    "requests>=2.32.3",
    "rich>=13.9.4",
    "seaborn>=0.13.2",
    "term-image>=0.7.2",
    "tomli-w>=1.2.0",
    "qrcode>=8.1",
    "loguru>=0.7.3",
    "questionary>=2.1.0",
    "wxpython>=4.2.3",
<<<<<<< HEAD
    "mcp[cli]>=1.8.1",
=======
    "openpyxl>=3.1.5",
>>>>>>> 0d6efa70
]

[project.scripts]
aipy = "aipyapp.__main__:main"

[project.gui-scripts]
aipyw = "aipyapp.__main__:mainw"

[build-system]
requires = ["hatchling"]
build-backend = "hatchling.build"

[tool.hatch.version]
path = "aipyapp/__init__.py"

[[tool.uv.index]]
url = "https://mirrors.aliyun.com/pypi/simple/"
default = true<|MERGE_RESOLUTION|>--- conflicted
+++ resolved
@@ -22,11 +22,8 @@
     "loguru>=0.7.3",
     "questionary>=2.1.0",
     "wxpython>=4.2.3",
-<<<<<<< HEAD
     "mcp[cli]>=1.8.1",
-=======
     "openpyxl>=3.1.5",
->>>>>>> 0d6efa70
 ]
 
 [project.scripts]
